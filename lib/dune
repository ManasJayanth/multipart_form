--- conflicted
+++ resolved
@@ -1,11 +1,6 @@
 (library
  (name multipart_form)
  (public_name multipart_form)
-<<<<<<< HEAD
- (libraries bigarray-compat bigstringaf ke stdlib-shims unstrctrd unstrctrd.parser base64 base64.rfc2045
-   pecu result rresult uutf fmt angstrom faraday))
-=======
  (libraries bigarray-compat bigstringaf ke stdlib-shims unstrctrd
    unstrctrd.parser base64 base64.rfc2045 mrmime.prettym pecu result rresult
-   uutf fmt angstrom))
->>>>>>> 3c093a7f
+   uutf fmt angstrom))